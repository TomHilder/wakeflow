# model_setup.py
# Written by Thomas Hilder

"""
Contains the Parameters class responsible for storing the parameters used in a Wakeflow model. Additionally, contains
functions used read in said parameters, check their validity, and create/replace the results directory.
"""

import yaml, os
import shutil   as sh
import numpy    as np

# NOTE: contents are intended for internal use and should not be directly accessed by users

# class for storing physical constants, will be inherited by _Parameters class
class _Constants:
    """
    Constants class for storing physical constants needed by Wakeflow. Inherited by _Parameters.
    """

    def __init__(self):

        from astropy import constants as c

        # all constants given in CGS units
        self.m_solar    = c.M_sun.cgs.value
        self.m_jupiter  = c.M_jup.cgs.value
        self.G_const    = c.G.cgs.value
        self.au         = c.au.cgs.value

# class for storing parameters to be used in a Wakeflow model
class _Parameters(_Constants):
    """
    Class for storing Wakeflow model parameters to be easily handed around by various parts of Wakeflow.
    """

    # read in parameters from dictionary to class attributes, calculate some needed quantities
    def __init__(self, config: dict) -> None:
        """Inherit constants, read in parameters to dictionary, calculate quantities like thermal mass and scale height.
        """

        # inherit constants
        super().__init__()

        # run_info parameters
        self.name   = str(config["name"])
        self.system = str(config["system"])

        # disk parameters
        self.m_star = float(config["m_star"])

        # user can provide either single planet mass or list of planet masses
        try:
            self.m_planet       = float(config["m_planet"])
            self.m_planet_array = None
        except:
            self.m_planet       = None
            self.m_planet_array = list(config["m_planet"])

        self.r_outer    = float(config["r_outer"])
        self.r_inner    = float(config["r_inner"])
        self.r_planet   = float(config["r_planet"])
        self.phi_planet = float(config["phi_planet"])
        try:
            self.r_ref = float(config["r_ref"])
        except:
            self.r_ref = self.r_planet
        self.r_c      = float(config["r_c"])
        self.z_max    = float(config["z_max"])
        self.q        = float(config["q"])
        self.dens_p   = float(config["p"])
        self.p        = self.dens_p + self.q - 1.5
        self.hr       = float(config["hr"])
        self.rho_ref  = float(config["dens_ref"])

        # override given rotation, only calculated anticlockwise
        self.cw_rotation      = False
        self.user_cw_rotation = bool(config["cw_rotation"])

        # angles parameters
        self.inclination = float(config["inclination"])
        self.PA          = float(config["PA"])
        self.PAp         = float(config["PAp"])

        # grid parameters
        self.grid_type = str (config["grid_type"])
        self.n_x       = int (config["n_x"])
        self.n_y       = int (config["n_y"])
        self.n_r       = int (config["n_r"])
        self.n_phi     = int (config["n_phi"])
        self.n_z       = int (config["n_z"])
        self.r_log     = bool(config["r_log"])

        # plot parameters
        self.make_midplane_plots   = bool(config["make_midplane_plots"])
        self.show_midplane_plots   = bool(config["show_midplane_plots"])
        self.show_teta_debug_plots = bool(config["show_teta_debug_plots"])

        # results parameters
        self.use_planet         = bool(config["include_planet"])
        self.include_linear     = bool(config["include_linear"])
        self.save_perturbations = bool(config["save_perturbations"])
        self.save_total         = bool(config["save_total"])
        self.write_FITS         = bool(config["write_FITS"])
        self.dimensionless      = bool(config["dimensionless"])

        # mcfost parameters
        self.run_mcfost = bool (config["run_mcfost"])
        self.temp       = float(config["temp_star"])
        self.distance   = float(config["distance"])
        self.v_max      = float(config["v_max"])
        self.n_v        = int  (config["n_v"])

        # physical parameters
        self.gamma  = float(config["adiabatic_index"])
        self.malpha = float(config["damping_malpha"])

        # numerical parameters
<<<<<<< HEAD
        self.CFL                  = float(config["CFL"])
        self.scale_box_left       = float(config["scale_box_left"])
        self.scale_box_right      = float(config["scale_box_right"])
        self.scale_box_ang_top    = float(config["scale_box_ang_top"])
        self.scale_box_ang_bottom = float(config["scale_box_ang_bottom"])
        self.box_warp             = bool (config["box_warp"])
        self.use_box_IC           = bool (config["use_box_IC"])
        self.tf_fac               = float(config["tf_fac"])
        self.rot_interp           = bool (config["rot_interp"])
        self.r_cut_inner_fac      = float(config["r_cut_inner_fac"])
        
        # Choice of physics
        self.use_old_vel          = bool (config["use_old_vel"])
        self.lin_type             = str  (config["lin_type"])
        self.nl_wake              = bool (config["nl_wake"])
        
=======
        self.CFL             = float(config["CFL"])
        self.smooth_box      = float(config["smooth_box"])
        self.scale_box_l     = float(config["scale_box_l"])
        self.scale_box_r     = float(config["scale_box_r"])
        self.scale_box_ang_t = float(config["scale_box_ang_t"])
        self.scale_box_ang_b = float(config["scale_box_ang_b"])
        self.box_warp        = bool (config["box_warp"])
        self.use_box_IC      = bool (config["use_box_IC"])
        self.tf_fac          = float(config["tf_fac"])
        self.use_old_vel     = bool (config["use_old_vel"])

>>>>>>> 6fdfe693
        # get flaring at r_planet
        self.hr_planet = self.hr * (self.r_planet / self.r_ref) ** (0.5 - self.q)

        # get length scale l
        self.l = (2/3) * self.hr_planet * self.r_planet

        # get sound speed at planet radius and reference radius
        v_kep_planet    = np.sqrt(self.G_const*self.m_star*self.m_solar / (self.r_planet*self.au))
        v_kep_ref       = np.sqrt(self.G_const*self.m_star*self.m_solar / (self.r_ref*self.au))
        self.c_s_planet = v_kep_planet*self.hr_planet
        self.c_s_0      = v_kep_ref*self.hr 

        # clockwise rotation factor
        #if self.cw_rotation == True:
        #    self.a_cw = -1
        #else:
        self.a_cw = 1

        # get height scale at reference radius
        self.h_ref = self.hr * self.r_ref

        # get flaring exponent beta (exponent for h, NOT h/r) for mcfost
        self.beta = 1 + 0.5 - self.q

        # get thermal mass
        self.m_thermal = 0.6666667 * self.hr_planet ** 3 * (self.m_star * self.m_solar / self.m_jupiter)

        # get dimensions
        if self.dimensionless:
            self.U_len  = self.r_ref * self.au
            self.U_mass = self.m_solar
            self.U_time = np.sqrt(self.U_len**3 / (self.G_const * self.U_mass)) 
            self.U_vel  = self.U_len / self.U_time / 1E5

    # checks that the combination of parameters the user has provided is sensical
    def _do_sanity_checks(self) -> bool:
        """Called to check that the parameters specified by the user will not break the results/run. Some parameter combinations are incompatible.
        """

        print("\n* Performing checks on model parameters:")

        if self.m_planet != None:
            print(f"M_thermal = {self.m_thermal:.3f} M_Jup")
            print(f"M_planet  = {(self.m_planet / self.m_thermal):.3f} M_th")

            # check that planet mass does not exceed thermal mass
            if self.m_planet > self.m_thermal:
                print("WARNING: M_planet > M_thermal. This may break the solution.")
                
        else:
            print(f"M_thermal = {self.m_thermal:.3f} M_Jup")
            print(f"M_planets = {np.array2string(np.array(self.m_planet_array)/self.m_thermal, precision=3, floatmode='fixed')} M_th")

            # check that planet mass does not exceed thermal mass
            exceed = False
            for mass in self.m_planet_array:
                if mass > self.m_thermal:
                    exceed = True
            if exceed ==  True:
                print("WARNING: At least one planet mass exceeds thermal mass. This may break the solution. ")

        # check grid type
        if self.grid_type != "cartesian" and self.grid_type != "cylindrical" and self.grid_type != "mcfost":
            raise Exception("Invalid grid type. Choose either cartesian or cylindrical or mcfost)")

        # check settings OK if mcfost is to be run
        if self.run_mcfost:
            if self.grid_type != "mcfost":
                raise Exception("Cannot run mcfost without using mcfost grid")
            elif self.write_FITS != True:
                raise Exception("Cannot run mcfost without writing FITS file (ie. require write_FITS: True)")

        # check if box smoothing is enabled
        if self.smooth_box:
            print("WARNING: Using smooth_box=True can cause strange results.")
            if self.grid_type != "cylindrical":
                raise Exception("You must choose grid_type='cylindrical' to use smooth_box=True")

        # check linear box scale factor
        if self.scale_box_left != 1 or self.scale_box_right != 1:
            print("WARNING: Changing linear box scale factor can cause strange results.")

        # check linear box scale factor
        if self.scale_box_left != self.scale_box_right:
            print("WARNING: Using a different linear box scale factor for left and right edge can cause strange results.")

        # check linear box scale factor
        if self.scale_box_ang_top != self.scale_box_ang_bottom:
            print("WARNING: Using a different linear box scale factor for top and bottom edge can cause strange results.")

        # check CFL
        if self.CFL > 0.5:
            print("WARNING: CFL chosen > 0.5, this will likely break the numerical PDE solver.")

        # check box warp
        if not self.box_warp:
            print("WARNING: Choosing box_warp=False may invalidate your results.")

        # check IC read out
        if self.use_box_IC:
            print("WARNING: Choosing use_box_IC=True will almost certainly invalidate your results.")

        # debug plots t eta
        if self.show_teta_debug_plots:
            print("WARNING: Choosing show_teta_debug_plots=True may cause the run to fail.")

        # check velocity formulas
        if self.use_old_vel:
            print("WARNING: Choosing use_old_vel=True may cause a different velocity output.")
        print("Parameters Ok - continuing")
        return True
            
        # check linear perturbations input from user    
        if self.lin_type != "shearing_sheet" and self.lin_type != "global" and self.lin_type != "simulation":
            raise Exception("Invalid linear perturbation type. Choose either global or simulation or shearing_sheet)")
            
        # Warning on shearing sheet approximation
        if self.lin_type == "shearing_sheet":
            print("WARNING: The shearing sheet approximation may be invalid for a given choice of parameters. This may lead to incorrect results")

 # read in .yaml file, check keys correspond to parameters and return dictionary of parameters
def _load_config_file(config_file: str, default_config_dict: dict = None) -> dict:
    """Reads .yaml parameter file into a dictionary so that Wakeflow may parse it.
    """

    # read in config file as dictionary
    with open(config_file, "r") as file:
        config_dict = yaml.load(file, Loader=yaml.FullLoader)

    # check that keys in config_dict correspond to actual Wakeflow parameters
    if default_config_dict is not None:
        for key in config_dict.keys():
            if key not in default_config_dict.keys():
                raise Exception(f"{key} is not a valid parameter.")
            
    

    return config_dict

# write dict to .yaml file
def _write_config_file(config_dict: dict, directory: str, filename: str) -> None:
    """Writes parameters dictionary to .yaml file.
    """

    with open(f'{directory}{filename}', 'w') as yaml_file:
        yaml.dump(config_dict, yaml_file, default_flow_style=False)

def _run_setup(param_dict: dict, overwrite: bool = False) -> _Parameters:
    """Perform setup by generating parameters object, checking the parameters are okay, creating results directory,
    writing .yaml file with parameters used to results dir, and calling MCFOST to generate grid data if needed.
    """

    params = _Parameters(param_dict)

    # do sanity checks and exit if not passed
    params._do_sanity_checks()

    # check if anything is being saved, if yes create directory
    if params.save_perturbations or params.save_total or params.make_midplane_plots:

        # check if directory for system exists, if not create it
        system_path = f"{params.system}/"
        os.makedirs(system_path, exist_ok=True)

        # create results directory path
        results_path = f"{params.system}/{params.name}/"

        # check if results directory already exists, ask to overwrite if yes
        results_exist = os.path.isdir(results_path)
        if results_exist is True:
            if overwrite:
                print("Overwriting previous results")
                sh.rmtree(results_path)
                os.makedirs(results_path)
            else:
                raise Exception("Results already exist for run name. Either choose a different name, or run with overwrite=True")

        # create individual directories for each planet mass result
        if params.m_planet_array is not None:
            for mass in params.m_planet_array:
                individual_result_path = f"{params.system}/{params.name}/{mass}Mj"
                os.makedirs(individual_result_path, exist_ok=True)
        else:
            individual_result_path = f"{params.system}/{params.name}/{params.m_planet}Mj"
            os.makedirs(individual_result_path, exist_ok=True)

        # write parameters used to a file in the results directory
        _write_config_file(param_dict, results_path, f"{params.name}_config.yaml")

    else:

        pass

    # run mcfost grid setup if needed
    if params.run_mcfost or params.grid_type == "mcfost":

        from .mcfost_interface import _make_mcfost_parameter_file, _make_mcfost_grid_data

        # make directory for mcfost outputs
        mcfost_path = f"{params.system}/{params.name}/mcfost/"
        os.makedirs(mcfost_path, exist_ok=True)

        # generate mcfost parameter file
        _make_mcfost_parameter_file(params)

        # generate mcfost grid data to run analytics on
        _make_mcfost_grid_data(params)

    return params

<|MERGE_RESOLUTION|>--- conflicted
+++ resolved
@@ -116,8 +116,8 @@
         self.malpha = float(config["damping_malpha"])
 
         # numerical parameters
-<<<<<<< HEAD
         self.CFL                  = float(config["CFL"])
+        self.smooth_box           = float(config["smooth_box"])
         self.scale_box_left       = float(config["scale_box_left"])
         self.scale_box_right      = float(config["scale_box_right"])
         self.scale_box_ang_top    = float(config["scale_box_ang_top"])
@@ -133,19 +133,6 @@
         self.lin_type             = str  (config["lin_type"])
         self.nl_wake              = bool (config["nl_wake"])
         
-=======
-        self.CFL             = float(config["CFL"])
-        self.smooth_box      = float(config["smooth_box"])
-        self.scale_box_l     = float(config["scale_box_l"])
-        self.scale_box_r     = float(config["scale_box_r"])
-        self.scale_box_ang_t = float(config["scale_box_ang_t"])
-        self.scale_box_ang_b = float(config["scale_box_ang_b"])
-        self.box_warp        = bool (config["box_warp"])
-        self.use_box_IC      = bool (config["use_box_IC"])
-        self.tf_fac          = float(config["tf_fac"])
-        self.use_old_vel     = bool (config["use_old_vel"])
-
->>>>>>> 6fdfe693
         # get flaring at r_planet
         self.hr_planet = self.hr * (self.r_planet / self.r_ref) ** (0.5 - self.q)
 
