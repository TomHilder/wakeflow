# model_setup.py
# Written by Thomas Hilder

"""
Contains the Parameters class responsible for storing the parameters used in a Wakeflow model. Additionally, contains
functions used read in said parameters, check their validity, and create/replace the results directory.
"""

import yaml, os
import shutil   as sh
import numpy    as np

# NOTE: contents are intended for internal use and should not be directly accessed by users

# class for storing physical constants, will be inherited by _Parameters class
class _Constants:
    """
    Constants class for storing physical constants needed by Wakeflow. Inherited by _Parameters.
    """

    def __init__(self):

        from astropy import constants as c

        # all constants given in CGS units
        self.m_solar    = c.M_sun.cgs.value
        self.m_jupiter  = c.M_jup.cgs.value
        self.G_const    = c.G.cgs.value
        self.au         = c.au.cgs.value

# class for storing parameters to be used in a Wakeflow model
class _Parameters(_Constants):
    """
    Class for storing Wakeflow model parameters to be easily handed around by various parts of Wakeflow.
    """

    # read in parameters from dictionary to class attributes, calculate some needed quantities
    def __init__(self, config: dict) -> None:
        """Inherit constants, read in parameters to dictionary, calculate quantities like thermal mass and scale height.
        """

        # inherit constants
        super().__init__()

        # run_info parameters
        self.name   = str(config["name"])
        self.system = str(config["system"])

        # disk parameters
        self.m_star = float(config["m_star"])

        # user can provide either single planet mass or list of planet masses
        try:
            self.m_planet       = float(config["m_planet"])
            self.m_planet_array = None
        except:
            self.m_planet       = None
            self.m_planet_array = list(config["m_planet"])

        self.r_outer  = float(config["r_outer"])
        self.r_inner  = float(config["r_inner"])
        self.r_planet = float(config["r_planet"])
        try:
            self.r_ref = float(config["r_ref"])
        except:
            self.r_ref = self.r_planet
        self.r_c      = float(config["r_c"])
        self.q        = float(config["q"])
        self.dens_p   = float(config["p"])
        self.p        = self.dens_p + self.q - 1.5
        self.hr       = float(config["hr"])
        self.rho_ref  = float(config["dens_ref"])

        # override given rotation, only calculated anticlockwise
        self.cw_rotation      = False
        self.user_cw_rotation = bool(config["cw_rotation"])

        # angles parameters
        self.inclination = float(config["inclination"])
        self.PA          = float(config["PA"])
        self.PAp         = float(config["PAp"])

        # grid parameters
        self.grid_type = str (config["grid_type"])
        self.n_x       = int (config["n_x"])
        self.n_y       = int (config["n_y"])
        self.n_r       = int (config["n_r"])
        self.n_phi     = int (config["n_phi"])
        self.n_z       = int (config["n_z"])
        self.r_log     = bool(config["r_log"])

        # plot parameters
        self.make_midplane_plots   = bool(config["make_midplane_plots"])
        self.show_midplane_plots   = bool(config["show_midplane_plots"])
        self.show_teta_debug_plots = bool(config["show_teta_debug_plots"])

        # results parameters
        self.use_planet         = bool(config["include_planet"])
        self.include_linear     = bool(config["include_linear"])
        self.save_perturbations = bool(config["save_perturbations"])
        self.save_total         = bool(config["save_total"])
        self.write_FITS         = bool(config["write_FITS"])
        self.dimensionless      = bool(config["dimensionless"])
        self.mcmc               = bool(config["mcmc"])

        # mcfost parameters
        self.run_mcfost = bool (config["run_mcfost"])
        self.temp       = float(config["temp_star"])
        self.distance   = float(config["distance"])
        self.v_max      = float(config["v_max"])
        self.n_v        = int  (config["n_v"])

        # physical parameters
        self.gamma  = float(config["adiabatic_index"])
        self.malpha = float(config["damping_malpha"])

        # numerical parameters
        self.CFL             = float(config["CFL"])
        self.scale_box_l     = float(config["scale_box_l"])
        self.scale_box_r     = float(config["scale_box_r"])
        self.scale_box_ang_t = float(config["scale_box_ang_t"])
        self.scale_box_ang_b = float(config["scale_box_ang_b"])
        self.box_warp        = bool (config["box_warp"])
        self.use_box_IC      = bool (config["use_box_IC"])
        self.tf_fac          = float(config["tf_fac"])
        self.rot_interp      = bool (config["rot_interp"])
        
        # Choice of physics
        self.use_old_vel     = bool (config["use_old_vel"])
        self.lin_type        = str  (config["lin_type"])
        
        # get flaring at r_planet
        self.hr_planet = self.hr * (self.r_planet / self.r_ref) ** (0.5 - self.q)

        # get length scale l
        self.l = (2/3) * self.hr_planet * self.r_planet

        # get sound speed at planet radius and reference radius
        v_kep_planet    = np.sqrt(self.G_const*self.m_star*self.m_solar / (self.r_planet*self.au))
        v_kep_ref       = np.sqrt(self.G_const*self.m_star*self.m_solar / (self.r_ref*self.au))
        self.c_s_planet = v_kep_planet*self.hr_planet
        self.c_s_0      = v_kep_ref*self.hr 

        # clockwise rotation factor
        #if self.cw_rotation == True:
        #    self.a_cw = -1
        #else:
        self.a_cw = 1

        # get height scale at reference radius
        self.h_ref = self.hr * self.r_ref

        # get flaring exponent beta (exponent for h, NOT h/r) for mcfost
        self.beta = 1 + 0.5 - self.q

        # get thermal mass
        self.m_thermal = 0.6666667 * self.hr_planet ** 3 * (self.m_star * self.m_solar / self.m_jupiter)

        # get dimensions
        if self.dimensionless:
            self.U_len  = self.r_ref * self.au
            self.U_mass = self.m_solar
            self.U_time = np.sqrt(self.U_len**3 / (self.G_const * self.U_mass)) 
            self.U_vel  = self.U_len / self.U_time / 1E5

    # checks that the combination of parameters the user has provided is sensical
    def _do_sanity_checks(self) -> bool:
        """Called to check that the parameters specified by the user will not break the results/run. Some parameter combinations are incompatible.
        """

        print("\n* Performing checks on model parameters:")

        if self.m_planet != None:
            print(f"M_thermal = {self.m_thermal:.3f} M_Jup")
            print(f"M_planet  = {(self.m_planet / self.m_thermal):.3f} M_th")

            # check that planet mass does not exceed thermal mass
            if self.m_planet > self.m_thermal:
                print("WARNING: M_planet > M_thermal. This may break the solution.")
                
        else:
            print(f"M_thermal = {self.m_thermal:.3f} M_Jup")
            print(f"M_planets = {np.array2string(np.array(self.m_planet_array)/self.m_thermal, precision=3, floatmode='fixed')} M_th")

            # check that planet mass does not exceed thermal mass
            exceed = False
            for mass in self.m_planet_array:
                if mass > self.m_thermal:
                    exceed = True
            if exceed ==  True:
                print("WARNING: At least one planet mass exceeds thermal mass. This may break the solution. ")

        # check grid type
        if self.grid_type != "cartesian" and self.grid_type != "cylindrical" and self.grid_type != "mcfost":
            raise Exception("Invalid grid type. Choose either cartesian or cylindrical or mcfost)")
        
        # check settings OK if mcfost is to be run
        if self.run_mcfost:
            if self.grid_type != "mcfost":
                raise Exception("Cannot run mcfost without using mcfost grid")
            elif self.write_FITS != True:
                raise Exception("Cannot run mcfost without writing FITS file (ie. require write_FITS: True)")

        # check linear box scale factor
        if self.scale_box_l != 1 or self.scale_box_r != 1:
            print("WARNING: Changing linear box scale factor can cause strange results.")
            
        # check linear box scale factor
        if self.scale_box_l != self.scale_box_r:
            print("WARNING: Using a different linear box scale factor for left and right edge can cause strange results.")

        # check linear box scale factor
        if self.scale_box_ang_t != self.scale_box_ang_b:
            print("WARNING: Using a different linear box scale factor for top and bottom edge can cause strange results.")

        # check CFL
        if self.CFL > 0.5:
            print("WARNING: CFL chosen > 0.5, this will likely break the numerical PDE solver.")

        # check box warp
        if not self.box_warp:
            print("WARNING: Choosing box_warp=False may invalidate your results.")

        # check IC read out
        if self.use_box_IC:
            print("WARNING: Choosing use_box_IC=True will almost certainly invalidate your results.")

        # debug plots t eta
        if self.show_teta_debug_plots:
            print("WARNING: Choosing show_teta_debug_plots=True may cause the run to fail.")

        # check velocity formulas
        if self.use_old_vel:
            print("WARNING: Choosing use_old_vel=True may cause a different velocity output.")
        print("Parameters Ok - continuing")
        return True
<<<<<<< HEAD
    
        if self.mcmc and self.save_perturbations:
            print("WARNING: Do not save the perturbation fields when using wakeflow inside the mcmc chain")
            
        if self.mcmc and self.save_total:
            print("WARNING: Do not save the density and velocity fields when using wakeflow inside the mcmc chain")
            
        if self.lin_type != "shearing_sheet" and self.lin_type != "global" and self.lin_type != "simulation":
            raise Exception("Invalid linear perturbation type. Choose either global or simulation or shearing_sheet)")
            
=======
        
        # warning for saving results in mcmc
        if self.mcmc and self.save_perturbations:
            print("WARNING: Do not save the perturbation fields when using wakeflow inside the mcmc chain")
        
        # warning for saving results in mcmc
        if self.mcmc and self.save_total:
            print("WARNING: Do not save the density and velocity fields when using wakeflow inside the mcmc chain")
            
        # check linear perturbations input from user    
        if self.lin_type != "shearing_sheet" and self.lin_type != "global" and self.lin_type != "simulation":
            raise Exception("Invalid linear perturbation type. Choose either global or simulation or shearing_sheet)")
            
        # Warning on shearing sheet approximation
>>>>>>> b9a244c4
        if self.lin_type == "shearing_sheet":
            print("WARNING: The shearing sheet approximation may be invalid for a given choice of parameters. This may lead to incorrect results")

# read in .yaml file, check keys correspond to parameters and return dictionary of parameters
def _load_config_file(config_file: str, default_config_dict: dict = None) -> dict:
    """Reads .yaml parameter file into a dictionary so that Wakeflow may parse it.
    """

    # read in config file as dictionary
    config_dict = yaml.load(open(config_file), Loader=yaml.FullLoader)

    # check that keys in config_dict correspond to actual Wakeflow parameters
    if default_config_dict is not None:
        for key in config_dict.keys():
            if key not in default_config_dict.keys():
                raise Exception(f"{key} is not a valid parameter.")

    return config_dict

# write dict to .yaml file
def _write_config_file(config_dict: dict, directory: str, filename: str) -> None:
    """Writes parameters dictionary to .yaml file.
    """

    with open(f'{directory}{filename}', 'w') as yaml_file:
        yaml.dump(config_dict, yaml_file, default_flow_style=False)

def _run_setup(param_dict: dict, overwrite: bool = False) -> _Parameters:
    """Perform setup by generating parameters object, checking the parameters are okay, creating results directory,
    writing .yaml file with parameters used to results dir, and calling MCFOST to generate grid data if needed.
    """

    params = _Parameters(param_dict)

    # do sanity checks and exit if not passed
    params._do_sanity_checks()

    # check if anything is being saved, if yes create directory
    if params.save_perturbations or params.save_total or params.make_midplane_plots:

        # check if directory for system exists, if not create it
        system_path = f"{params.system}/"
        os.makedirs(system_path, exist_ok=True)

        # create results directory path
        results_path = f"{params.system}/{params.name}/"

        # check if results directory already exists, ask to overwrite if yes
        results_exist = os.path.isdir(results_path)
        if results_exist is True:
            if overwrite:
                print("Overwriting previous results")
                sh.rmtree(results_path)
                os.makedirs(results_path)
            else:
                raise Exception("Results already exist for run name. Either choose a different name, or run with overwrite=True")

        # create individual directories for each planet mass result
        if params.m_planet_array is not None:
            for mass in params.m_planet_array:
                individual_result_path = f"{params.system}/{params.name}/{mass}Mj"
                os.makedirs(individual_result_path, exist_ok=True)
        else:
            individual_result_path = f"{params.system}/{params.name}/{params.m_planet}Mj"
            os.makedirs(individual_result_path, exist_ok=True)

        # write parameters used to a file in the results directory
        _write_config_file(param_dict, results_path, f"{params.name}_config.yaml")

    else:

        pass

    # run mcfost grid setup if needed
    if params.run_mcfost or params.grid_type == "mcfost":

        from .mcfost_interface import _make_mcfost_parameter_file, _make_mcfost_grid_data

        # make directory for mcfost outputs
        mcfost_path = f"{params.system}/{params.name}/mcfost/"
        os.makedirs(mcfost_path, exist_ok=True)

        # generate mcfost parameter file
        _make_mcfost_parameter_file(params)

        # generate mcfost grid data to run analytics on
        _make_mcfost_grid_data(params)

    return params

<|MERGE_RESOLUTION|>--- conflicted
+++ resolved
@@ -234,18 +234,6 @@
             print("WARNING: Choosing use_old_vel=True may cause a different velocity output.")
         print("Parameters Ok - continuing")
         return True
-<<<<<<< HEAD
-    
-        if self.mcmc and self.save_perturbations:
-            print("WARNING: Do not save the perturbation fields when using wakeflow inside the mcmc chain")
-            
-        if self.mcmc and self.save_total:
-            print("WARNING: Do not save the density and velocity fields when using wakeflow inside the mcmc chain")
-            
-        if self.lin_type != "shearing_sheet" and self.lin_type != "global" and self.lin_type != "simulation":
-            raise Exception("Invalid linear perturbation type. Choose either global or simulation or shearing_sheet)")
-            
-=======
         
         # warning for saving results in mcmc
         if self.mcmc and self.save_perturbations:
@@ -260,7 +248,6 @@
             raise Exception("Invalid linear perturbation type. Choose either global or simulation or shearing_sheet)")
             
         # Warning on shearing sheet approximation
->>>>>>> b9a244c4
         if self.lin_type == "shearing_sheet":
             print("WARNING: The shearing sheet approximation may be invalid for a given choice of parameters. This may lead to incorrect results")
 
