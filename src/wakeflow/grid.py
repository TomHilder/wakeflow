--- conflicted
+++ resolved
@@ -356,7 +356,8 @@
             unperturbed density from Grid object where make_keplerian_disk has been used.
         """
 
-<<<<<<< HEAD
+        # === Daniele code === #
+
         # get linear solution           
         lp = LinearPerts
 
@@ -372,7 +373,12 @@
         # segment azimuthal extrema for masking
         max_phi =  phi_box_size_top * np.pi 
         min_phi = -phi_box_size_bottom * np.pi 
-=======
+        
+        # === #
+
+        """
+        # === Tom code === #
+        
         # box size (in units of Hill radius), note for conversions that self.p.l = 1 Hill radius in cgs
         x_box_size_l = 2 * self.p.scale_box_l
         x_box_size_r = 2 * self.p.scale_box_r
@@ -397,7 +403,9 @@
         else:
             max_phi = np.arctan2(max_y, max_r) #+ (np.pi / 2)
             min_phi = np.arctan2(min_y, max_r) #+ (np.pi / 2)
->>>>>>> 6fdfe693
+            
+        # === #
+        """
 
         # find (phi, r) grid for either Cartesian or Cylindrical global grid
         if self.info["Type"] == "cartesian":
@@ -414,11 +422,17 @@
         
         # new PHI grid to use (-pi,pi) instead of (0,2pi), where values are swapped in place, also ditch z coordinate
         # also construct a mask that contains 0 outside linear annulus and 1 inside
-<<<<<<< HEAD
+        # === Daniele code === #
+  
         R_new       = R[:,0,:]
         PHI_new     = np.where(PHI[:,0,:]>np.pi, PHI[:,0,:] - 2*np.pi, PHI[:,0,:])
         linear_mask = np.where(np.logical_and(np.logical_and(PHI_new>=min_phi,PHI_new<=max_phi), np.logical_and(R_new>min_r,R_new<max_r)), 1, 0)
-=======
+        
+        # === #
+
+        """
+        # === Tom code === #
+
         PHI_new     = np.zeros((PHI.shape[0],PHI.shape[2]))
         PHI_new_p   = np.zeros((PHI.shape[0],PHI.shape[2]))
         linear_mask = np.zeros((PHI.shape[0],PHI.shape[2]))
@@ -458,7 +472,9 @@
                         linear_mask[i,j] = 1
                     else:
                         linear_mask[i,j] = 0
->>>>>>> 6fdfe693
+        
+        # === #
+        """
 
         # get linear solution           
         lp = LinearPerts
@@ -478,11 +494,17 @@
                 PHI_flat_new[i] = PHI_flat[i]
         
         # assemble interpolation functions over linear perts grid
-<<<<<<< HEAD
+        # === Daniele code === #
+
         interp_v_r   = RectBivariateSpline(lp.phi_ann, lp.r_ann, lp.pert_v_r_ann)
         interp_v_phi = RectBivariateSpline(lp.phi_ann, lp.r_ann, lp.pert_v_phi_ann)
         interp_rho   = RectBivariateSpline(lp.phi_ann, lp.r_ann, lp.pert_rho_ann)
-=======
+        
+        # === #
+
+        """
+        # === Tom code === #
+        
         interp_v_r   = LinearNDInterpolator(np.transpose([PHI_flat_new, R_flat]), lp.pert_v_r_ann  .flatten())
         interp_v_phi = LinearNDInterpolator(np.transpose([PHI_flat_new, R_flat]), lp.pert_v_phi_ann.flatten())
         interp_rho   = LinearNDInterpolator(np.transpose([PHI_flat_new, R_flat]), lp.pert_rho_ann  .flatten())
@@ -494,7 +516,10 @@
         PHI_planet_new = np.zeros((PHI_planet.shape[0],PHI_planet.shape[1]))
         for i in range(PHI_planet.shape[0]):
             for j in range(PHI_planet.shape[1]):
->>>>>>> 6fdfe693
+        
+        # === #
+        """
+
 
                 # transforming phi coordinate in place
                 if PHI_planet[i,j] > np.pi:
@@ -503,11 +528,18 @@
                     PHI_planet_new[i,j] = PHI_planet[i,j]
         
         # evaluate interpolations on global grid
-<<<<<<< HEAD
+        
+        # === Daniele code === #
+
         global_lin_v_r   = interp_v_r.ev  (PHI_new, R_new)
         global_lin_v_phi = interp_v_phi.ev(PHI_new, R_new)
         global_lin_rho   = interp_rho.ev  (PHI_new, R_new)
-=======
+        
+        # === #
+
+        """
+        # === Tom code === #
+
         global_lin_v_r   = np.nan_to_num(interp_v_r  (PHI_planet_new, R_new))
         global_lin_v_phi = np.nan_to_num(interp_v_phi(PHI_planet_new, R_new))
         global_lin_rho   = np.nan_to_num(interp_rho  (PHI_planet_new, R_new))
@@ -517,7 +549,9 @@
         #plt.title("first one")
         #plt.imshow(global_lin_v_r, cmap="RdBu", origin="lower")
         #plt.show()
->>>>>>> 6fdfe693
+        
+        # === #
+        """
 
         # apply mask to only get solution in valid domain. This transpose business is confusing but works
         if self.p.grid_type == "cartesian":
