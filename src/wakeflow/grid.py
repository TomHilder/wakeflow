# grid.py
# Written by Thomas Hilder

"""
Contains the Grid class on which all Wakeflow models are run/stored.
"""

import numpy                as np
import matplotlib.pyplot    as plt
import astropy.io.fits      as fits
import shutil               as sh
from scipy.interpolate  import RectBivariateSpline
from matplotlib.colors  import LogNorm
from .mcfost_interface  import _read_mcfost_grid_data
from .model_setup       import _Parameters
from .linear_perts      import _LinearPerts
from .non_linear_perts  import _NonLinearPerts

# NOTE: contents are intended mostly for internal use and should not really be accessed by users, but I have still provided
# documentation in the case that advanced users want to mess around with any of it.

# a class to store numpy arrays of results together, so that nothing gets confused. Also stores information and parameters
class _Grid:
    """
    Grid object to generate and store Wakeflow results on. 

    Note that all 3D arrays in the Grid have dimensions (x,z,y) or (phi,z,r).

    Attributes
    ----------
    p : Parameters
        Parameters object (model_setup.py) containing the options used for the model.
    info : dict
        Contains the type, size and contents of the grid.
    height: ndarray
        Scale height of the disk.
    v_r : ndarray
        Contains radial velocities.
    v_phi : ndarray
        Contains azimuthal velocities, positive is counterclockwise.
    rho : ndarray
        Contains densities.
    x : ndarray
        1D. Contains x coordinates of Cartesian grid.
    y : ndarray
        1D. Contains y coordinates of Cartesian grid.
    z_xy : ndarray
        1D. Contains z coordinates of Cartesian grid.
    X : ndarray
        3D. Contains x coordinates of Cartesian grid points.
    Y : ndarray
        3D. Contains y coordinates of Cartesian grid points.
    Z_xy : ndarray
        3D. Contains z coordinates of Cartesian grid points.
    R_xy : ndarray
        3D. Contains radial coordinates of Cartesian grid points.
    PHI_xy : ndarray
        3D. Contains azimuthal coordinates of Cartesian grid points.
    r : ndarray
        1D. Contains radial coordinates of Cylindrical or Mcfost grid.
    phi : ndarray
        1D. Contains azimuthal coordinates of Cylindrical or Mcfost grid.
    z : ndarray
        1D. Contains z coordinates of Cylindrical grid.
    R : ndarray
        3D. Contains radial coordinates of Cylindrical or Mcfost grid points.
    PHI : ndarray
        3D. Contains azimuthal coordinates of Cylindrical or Mcfost grid points.
    Z : ndarray
        3D. Contains z coordinates of Cylindrical or Mcfost grid points.
    """

    # instantiate the class
    def __init__(self, parameters : _Parameters) -> None:
        """
        Parameters
        ----------
        parameters : _Parameters
            _Parameters object (model_setup.py) containing parameters to be used for the Grid.
        """

        # grab parameters object
        self.p = parameters

        # initialise grid properties
        self.info = {
            "Type": None,
            "Log_r": None,
            "Size": [0, 0, 0],
            "Contains": "Empty"
            }

        # initialise arrays
        self.v_r   = None 
        self.v_phi = None 
        self.rho   = None

    # setup the grids with chosen geometry
    def _make_grid(self) -> None:
        """Generates grid according to parameters in self.p and define disk scale height
        """

        # define disk height (not used for mcfost grid)
        self.height = self.p.hr * (self.p.r_outer / self.p.r_ref)**(0.5 - self.p.q) * self.p.r_outer

        # make cartesian grid
        if self.p.grid_type == "cartesian":
            self._make_cartesian_grid()

        # make cylindrical grid
        elif self.p.grid_type == "cylindrical":
            self._make_cylindrical_grid()

        # make mcfost grid
        elif self.p.grid_type == "mcfost":
            self._make_mcfost_grid()

    # setup Cartesian grid
    def _make_cartesian_grid(self) -> None:
        """Generates a Cartesian grid using parameters in self.p
        """
        
        # make grid from specified parameters
        self.x, stepx_    = np.linspace(-self.p.r_outer, self.p.r_outer, self.p.n_x, retstep="True")
        self.y, stepy_    = np.linspace(-self.p.r_outer, self.p.r_outer, self.p.n_y, retstep="True")
        self.z_xy         = np.linspace(0, self.height, self.p.n_z)
        
        if self.p.rot_interp == True:
            x_grid_ext_l = np.arange(-np.sqrt(2)*self.p.r_outer, -self.p.r_outer, stepx_)
            y_grid_ext_l = np.arange(-np.sqrt(2)*self.p.r_outer, -self.p.r_outer, stepy_)
            
            x_grid_ext_r = -x_grid_ext_l[::-1]
            y_grid_ext_r = -y_grid_ext_l[::-1]
            
            self.x = np.concatenate([x_grid_ext_l, self.x, x_grid_ext_r])
            self.y = np.concatenate([y_grid_ext_l, self.y, y_grid_ext_r])
<<<<<<< HEAD
            
=======
>>>>>>> b9a244c4

        self.X, self.Z_xy, self.Y  = np.meshgrid(self.x, self.z_xy, self.y, indexing='ij')

        # update grid info
        self.info["Type"]    = "cartesian"
        self.info["Size"][0] = self.x.shape   [0]
        self.info["Size"][1] = self.z_xy.shape[0]
        self.info["Size"][2] = self.y.shape   [0]

    # setup Cylindrical grid
    def _make_cylindrical_grid(self) -> None:
        """Generates a Cylindrical grid using parameters in self.p
        """
         
        # make grid from specifications in parameter file
        if self.p.r_log:
            self.r = np.geomspace(self.p.r_inner, self.p.r_outer, self.p.n_r)
        else:
            self.r = np.linspace (self.p.r_inner, self.p.r_outer, self.p.n_r)    
        #self.phi = np.linspace(0, 2*np.pi, self.p.n_phi)
        self.phi = np.linspace(-np.pi, np.pi, self.p.n_phi)
        self.z   = np.linspace(0, self.height, self.p.n_z)

        self.PHI, self.Z, self.R = np.meshgrid(self.phi, self.z, self.r, indexing='ij')

        # update grid info
        self.info["Type"]    = "cylindrical"
        self.info["Size"][0] = self.phi.shape[0]
        self.info["Size"][1] = self.z.shape  [0]
        self.info["Size"][2] = self.r.shape  [0]
        self.info["Log_r"]   = self.p.r_log

    # setup Mcfost grid by calling Mcfost to generate the geometry, and then read in that geometry
    def _make_mcfost_grid(self) -> None:
        """Generates an Mcfost grid using parameters in self.p
        """

        # generate mcfost grid data from specifications in parameter file
        self.R, self.Z = _read_mcfost_grid_data(self.p)
        self.r         = self.R[0, 0, :]
        self.phi       = np.linspace(0, 2*np.pi, self.p.n_phi)

        PHI_temp = np.repeat(self.phi[:, np.newaxis],    self.p.n_r, axis=1)
        self.PHI = np.repeat(PHI_temp[:, np.newaxis, :], self.p.n_z, axis=1)

        # note that we do not have a self.z because it depends on radius, as the grid is flared

        # update grid info
        self.info["Type"]    = "mcfost"
        self.info["Size"][0] = self.phi.shape[0]
        self.info["Size"][1] = self.Z.shape  [1]
        self.info["Size"][2] = self.r.shape  [0]
        self.info["Log_r"]   = "mcfost"

    # we need (r,phi) points for the Cartesian grid points in order to do transformations
    def _get_r_phi_coords(self) -> None:
        """Find the (r,phi) coordinates corresponding to each (x,y) point
        """

        if self.info["Type"] != "cartesian":
            raise Exception("Can only be used on Cartesian grid.")

        # need the equivalent (r,phi) coordinates when using cartesian grid
        self.R_xy   = np.sqrt   (self.X**2 + self.Y**2)
        self.PHI_xy = np.arctan2(self.Y,     self.X)

    # if the user desires dimensionless results, needs to be used last after all grids are merged
    def _remove_dimensions(self, scale_dens : bool = False) -> None:
        """Convert results to be dimensionless by appropriate scaling; should be used last

        Parameters
        ----------
        scale_dens : bool, optional
            If true, the density is scaled by the rho_ref value in the parameters. Should be left as default for
            scaling perturbations (delta rho / rho) and set to True otherwise.
        """

        grid_length = self.p.U_len / self.p.au

        if self.p.grid_type == "cartesian":
            self.x      /= grid_length
            self.y      /= grid_length
            self.z_xy   /= grid_length
            self.X      /= grid_length
            self.Y      /= grid_length
            self.Z_xy   /= grid_length

        elif self.p.grid_type == "cylindrical":
            self.r      /= grid_length
            self.phi    /= 1.0
            self.z      /= grid_length
            self.R      /= grid_length
            self.PHI    /= 1.0
            self.Z      /= grid_length

        else:
            self.r      /= grid_length
            self.phi    /= 1.0
            self.R      /= grid_length
            self.PHI    /= 1.0
            self.Z      /= grid_length
            
        self.v_r   /= self.p.U_vel
        self.v_phi /= self.p.U_vel

        if scale_dens:
            self.rho /= self.p.rho_ref

    # results for clockwise rotation are the same under a reflection about the y-axis, or phi-axis, 
    # as well as a reverse of sign in v_phi
    def _flip_results(self) -> None:
        """Go from counterclockwise to clockwise rotation; should be used last
        """

        if self.p.grid_type == "cartesian":
            self.y *= -1
            self.Y *= -1
        
        else:
            self.phi *= -1
            self.PHI *= -1

        self.v_phi *= -1

    # setup the unperturbed background disk onto which the perturbations will be mapped
    def _make_keplerian_disk(self) -> None:
        """Generate unperturbed accretion disk in vertical hydrostatic equilibrium, according to parameters in self.p
        """

        # get radii
        if self.info["Type"] == "cartesian":
            self._get_r_phi_coords()
            r = self.R_xy
            z = self.Z_xy
        else:
            r = self.R
            z = self.Z

        # rename for readability in long equations
        p       = self.p.dens_p
        q       = self.p.q
        hr      = self.p.hr
        r_ref   = self.p.r_ref
        r_c     = self.p.r_c
        rho_ref = self.p.rho_ref
        c_s_0   = self.p.c_s_0
        G       = self.p.G_const
        m_star  = self.p.m_star
        m_sol   = self.p.m_solar
        au      = self.p.au

        # Keplerian velocities
        self.v_r   = np.zeros((self.info["Size"][0], self.info["Size"][1], self.info["Size"][2]))
        self.v_kep = 1e-5 * np.sqrt(G * m_star * m_sol / (r * au))
        self.v_phi = np.copy(self.v_kep) * self.p.a_cw

        # get h/r(r)
        hrf = hr * (r / r_ref) ** (0.5 - q)

        # pressure and gravity height dependent correction
        corr = np.sqrt(
            (-1* (p + 2 * q) * hrf**2) + (1 - 2 * q) + (2 * q * r / np.sqrt(r**2 + z**2))
        )

        # perform correction
        self.v_phi *= corr

        # sound speed profile
        c_s = c_s_0 * (r / r_ref)**-q

        # unperturbed density profile (full) (no taper)
        if r_c == 0: 
            self.rho = (
                rho_ref * (r / r_ref)**-p * np.exp(
                    (G * m_star * m_sol / c_s**2) * (1 / np.sqrt((r * au)**2 + (z * au)**2) - 1 / (r * au))
                )
            )
        else: # with taper
            self.rho = (
                rho_ref * (r / r_ref)**-p * np.exp(-(r / r_c)**(2 - p)) * np.exp(
                    (G * m_star * m_sol / c_s**2) * (1 / np.sqrt((r * au)**2 + (z * au)**2) - 1 / (r * au))
                )
            )

        # unperturbed density profile (thin disk approx.)
        #self.rho = rho_ref * (r / r_ref)**-p * np.exp( - 0.5 * (z / r_ref)**2 * hr**-2 * (r / r_ref)**(2 * q - 3))

        # update grid info
        self.info["Contains"] = "Keplerian velocity field, unperturbed density"

    # fill the grids with zeros, used for storing perturbations on separate grids before mapping onto background
    def _make_empty_disk(self) -> None:
        """fill v_r, v_phi and rho with zeros
        """

        # make grids full of zeros
        self.v_r   = np.zeros((self.info["Size"][0], self.info["Size"][1], self.info["Size"][2]))
        self.v_phi = np.zeros((self.info["Size"][0], self.info["Size"][1], self.info["Size"][2]))
        self.rho   = np.zeros((self.info["Size"][0], self.info["Size"][1], self.info["Size"][2]))

        # update grid info
        self.info["Contains"] = "Zeros"

    # add results from the linear regime nearby the planet onto the grid (old version)
    def _add_linear_perturbations_old(self, LinearPerts : _LinearPerts, rho_background : "_Grid.rho") -> None:
        """Add results from the linear regime, stored in LinearPerts object, to the grid

        Parameters
        ----------
        LinearPerts : LinearPerts
            LinearPerts object containing results from the linear regime.
        rho_background : Grid.rho
            unperturbed density from Grid object where make_keplerian_disk has been used.
        """

        # get linear solution           
        lp = LinearPerts

        # segment radial size (in units of Hill radius), note for conversions that self.p.l = 1 Hill radius in cgs. bsl/r stands for box_size_left/right
        r_bsl = lp.x_box_l
        r_bsr = lp.x_box_r
        # segment azimuthal size (in units of \pi). bst/b stands for box_size_top/bottom
        phi_bst = lp.x_box_t / 2
        phi_bsb = lp.x_box_b / 2
        # segment radial extrema for masking
        min_r = self.p.r_planet - r_bsl * self.p.l
        max_r = self.p.r_planet + r_bsr * self.p.l
        # segment azimuthal extrema for masking
        max_phi =  phi_bst * np.pi 
        min_phi = -phi_bst * np.pi 

        # find (phi, r) grid for either Cartesian or Cylindrical global grid
        if self.info["Type"] == "cartesian":
            self._get_r_phi_coords()
            R, PHI = self.R_xy, self.PHI_xy
        else:
            R, PHI = self.R, self.PHI

        # new PHI grid to use (-pi,pi) instead of (0,2pi), where values are swapped in place, also ditch z coordinate
        # also construct a mask that contains 0 outside linear annulus and 1 inside
        R_new       = R[:,0,:]
        PHI_new     = np.where(PHI[:,0,:]>np.pi, PHI[:,0,:] - 2*np.pi, PHI[:,0,:])
        linear_mask = np.where(np.logical_and(np.logical_and(PHI_new>=min_phi,PHI_new<=max_phi), np.logical_and(R_new>min_r,R_new<max_r)), 1, 0)

        # assemble interpolation functions over linear perts grid
        interp_v_r   = RectBivariateSpline(lp.phi_ann, lp.r_ann, lp.pert_v_r_ann)
        interp_v_phi = RectBivariateSpline(lp.phi_ann, lp.r_ann, lp.pert_v_phi_ann)
        interp_rho   = RectBivariateSpline(lp.phi_ann, lp.r_ann, lp.pert_rho_ann)

        # evaluate interpolations on global grid
        global_lin_v_r   = interp_v_r.ev  (PHI_new, R_new)
        global_lin_v_phi = interp_v_phi.ev(PHI_new, R_new)
        global_lin_rho   = interp_rho.ev  (PHI_new, R_new)

        # apply mask to only get solution in valid domain
        global_lin_v_r   = global_lin_v_r   * linear_mask
        global_lin_v_phi = global_lin_v_phi * linear_mask
        global_lin_rho   = global_lin_rho   * linear_mask

        # Add velocities, identical at all heights for now
        self.v_r   += global_lin_v_r  [:, np.newaxis, :]
        self.v_phi += global_lin_v_phi[:, np.newaxis, :]

        # Add density, scaling by background density
        self.rho += global_lin_rho[:, np.newaxis, :] * rho_background

        # plot for debugging
        #_, ax = plt.subplots(subplot_kw=dict(projection='polar'))
        #myplot = ax.contourf(PHI[:,0,:], R[:,0,:], global_lin_v_r, levels=300, cmap='RdBu')
        #ax.set_ylim(0, self.p.r_outer)
        #plt.colorbar(myplot)
        #plt.show()

        # update grid info
        self.info["Contains"] = "linear perturbations"

    # add results from the linear regime nearby the planet onto the grid
    def _add_linear_perturbations(self, LinearPerts : _LinearPerts, rho_background : "_Grid.rho") -> None:
        """Add results from the linear regime, stored in LinearPerts object, to the grid

        Parameters
        ----------
        LinearPerts : LinearPerts
            LinearPerts object containing results from the linear regime.
        rho_background : Grid.rho
            unperturbed density from Grid object where make_keplerian_disk has been used.
        """

        # get linear solution           
        lp = LinearPerts

        # segment radial size (in units of Hill radius), note for conversions that self.p.l = 1 Hill radius in cgs. bsl/r stands for box_size_left/right
        r_bsl = lp.x_box_l
        r_bsr = lp.x_box_r
        # segment azimuthal size (in units of \pi). bst/b stands for box_size_top/bottom
        phi_bst = lp.x_box_t / 2
        phi_bsb = lp.x_box_b / 2
        # segment radial extrema for masking
        min_r = self.p.r_planet - r_bsl * self.p.l
        max_r = self.p.r_planet + r_bsr * self.p.l
        # segment azimuthal extrema for masking
        max_phi =  phi_bst * np.pi 
        min_phi = -phi_bst * np.pi 

        # find (phi, r) grid for either Cartesian or Cylindrical global grid
        if self.info["Type"] == "cartesian":
            self._get_r_phi_coords()
            R, PHI = self.R_xy, self.PHI_xy
        else:
            R, PHI = self.R, self.PHI

        # new PHI grid to use (-pi,pi) instead of (0,2pi), where values are swapped in place, also ditch z coordinate
        # also construct a mask that contains 0 outside linear annulus and 1 inside
        #PHI_new     = np.zeros((PHI.shape[0],PHI.shape[2]))
        #linear_mask = np.zeros((PHI.shape[0],PHI.shape[2]))

        R_new       = R[:,0,:]
        PHI_new     = np.where(PHI[:,0,:]>np.pi, PHI[:,0,:] - 2*np.pi, PHI[:,0,:])
        linear_mask = np.where(np.logical_and(np.logical_and(PHI_new>=min_phi,PHI_new<=max_phi), np.logical_and(R_new>min_r,R_new<max_r)), 1, 0)

        # assemble interpolation functions over linear perts grid
        interp_v_r   = RectBivariateSpline(lp.phi_ann, lp.r_ann, lp.pert_v_r_ann)
        interp_v_phi = RectBivariateSpline(lp.phi_ann, lp.r_ann, lp.pert_v_phi_ann)
        interp_rho   = RectBivariateSpline(lp.phi_ann, lp.r_ann, lp.pert_rho_ann)

        # evaluate interpolations on global grid
        global_lin_v_r   = interp_v_r.ev  (PHI_new, R_new)
        global_lin_v_phi = interp_v_phi.ev(PHI_new, R_new)
        global_lin_rho   = interp_rho.ev  (PHI_new, R_new)

        # apply mask to only get solution in valid domain
        global_lin_v_r   = global_lin_v_r   * linear_mask
        global_lin_v_phi = global_lin_v_phi * linear_mask
        global_lin_rho   = global_lin_rho   * linear_mask

        # Add velocities, identical at all heights for now
        self.v_r   += global_lin_v_r  [:, np.newaxis, :]
        self.v_phi += global_lin_v_phi[:, np.newaxis, :]

        # Add density, scaling by background density
        self.rho += global_lin_rho[:, np.newaxis, :] * rho_background

        # plot for debugging
        #_, ax = plt.subplots(subplot_kw=dict(projection='polar'))
        #myplot = ax.contourf(PHI[:,0,:], R[:,0,:], global_lin_v_r, levels=300, cmap='RdBu')
        #ax.set_ylim(0, self.p.r_outer)
        #plt.colorbar(myplot)
        #plt.show()

        # update grid info
        self.info["Contains"] = "linear perturbations"

    # add results from non-linear wake propagation onto the grid
    def _add_non_linear_perturbations(self, NonLinearPerts : _NonLinearPerts, rho_background : "_Grid.rho") -> None:
        """Add results from the non-linear regime, stored in NonLinearPerts object, to the grid

        Parameters
        ----------
        NonLinearPerts : NonLinearPerts
            NonLinearPerts object containing results from the non-linear regime.
        rho_background : Grid.rho
            unperturbed density from Grid object where make_keplerian_disk has been used.
        """

        nonlin = NonLinearPerts

        # Add velocities, identical at all heights for now
        nl_vr   = nonlin.vr  [:, np.newaxis, :]
        nl_vphi = nonlin.vphi[:, np.newaxis, :]

        self.v_r   += nl_vr
        self.v_phi += nl_vphi

        # Define scale height array
        if self.info["Type"] == "cartesian":

            self._get_r_phi_coords()
            r = self.R_xy
            z = self.Z_xy

            size_ones = (len(self.x), self.p.n_z, len(self.y))

        else:

            r = self.R 
            z = self.Z

            size_ones = (self.p.n_phi, self.p.n_z, self.p.n_r)

        self.H = self.p.h_ref * (r / self.p.r_ref)**self.p.beta

        # Add density, scaling vertically as per thin disk assumption
        #nl_rho = (np.ones(size_ones) + nonlin.rho[:, np.newaxis, :]) * self.p.rho_ref * (r/self.p.r_ref)**(-self.p.p)
        #self.rho = nl_rho * np.exp(-0.5 * (z / self.H)**2)

        self.rho += nonlin.rho[:, np.newaxis, :] * rho_background

        # update grid info
        self.info["Contains"] = "non-linear perturbations"

#    def add_phantom_midplane(self, PhantomDump):
#
#        PD = PhantomDump
#
#        # Add velocities, identical at all heights
#        ph_vr   = PD.vr  [:, np.newaxis, :]
#        ph_vphi = PD.vphi[:, np.newaxis, :]
#
#        self.v_r   += ph_vr #/(1 + self.Z)
#        self.v_phi += ph_vphi #/(1 + self.Z)
#
#        # Define scale height array
#        self.H = self.p.h_ref * (self.R / self.p.r_ref)**self.p.beta
#
#        # Add density, scaling vertically as per thin disk assumption
#        ph_rho   = PD.rho[:, np.newaxis, :]
#        self.rho = ph_rho * np.exp(-0.5 * (self.Z / self.H)**2)
#
#        # update grid info
#        self.info["Contains"] = "phantom mid-plane extrapolated to 3D"

    # take multiple grid objects and merge them if the geometry is the same, simply by adding the components
    def _merge_grids(self, grid_to_merge : "_Grid") -> None:
        """Merge v_r, v_phi and rho from two compatible Grid objects (ie. with the same _Parameters)
        """

        g = grid_to_merge

        if type(grid_to_merge) is not _Grid:
            raise Exception("merge_grids must be given a Grid object. Merging failed.")
        
        if self.p != g.p:
            raise Exception("merge_grids requires both grids must have same parameters. Merging failed.")

        # merge data arrays
        self.v_r   += g.v_r
        self.v_phi += g.v_phi
        self.rho   += g.rho

        # update info
        self.info["Contains"] += " AND " + g.info["Contains"]

#    def merge_phantom_densities(self, grid_to_merge):
#
#        g = grid_to_merge
#
#        if type(grid_to_merge) is not Grid:
#            print("Must be given a Grid object")
#            return False
#        
#        if self.p != g.p:
#            print("Both grids must have same type parameters")
#            return False
#
#        # merge data arrays
#        self.rho = g.rho 

    # rotate grids and fields to account for planet azimuth, then cut them to original grid
#    def _rotate_planet(self) -> None:
        

    # create plots of a constant z slice, mostly used for debugging but also shows midplane results to user
    # if they set show_midplane_plots=True
    def _show_disk2D(
        self, 
        z_slice :    int, 
        show :      bool = False, 
        save :      bool = False, 
        dimless :   bool = False, 
        vphi_lim : float = 1.0, 
        cw :        bool = False
    ) -> None:
        """Generate plots of the disk at constant z value with index z_slice

        For example, mid-plane plots are generated with z_slice=0.

        Parameters
        ----------
        z_slice : int
            Index in Grid of z_slice to plot.
        show : bool, optional
            True to show plots to user using matplotlib.pyplot.show(). Default is False.
        save : bool, optional
            True to save plots in directory with results. Default is False.
        dimless: bool, optional
            Set to True if using dimensionless results to get accurately labelled plots.
        vphi_lim : float, optional
            Modifier for the limits on the v_phi plot.
        cw : bool, optional
            True for clockwise rotation and False for anticlockwise. Since anticlockwise is default, False is default.
        """

        # parameters
        savedir      = f"{self.p.system}/{self.p.name}/{self.p.m_planet}Mj"
        contour_lvls = 300

        # find maximum contours
        vr_max   = np.max(self.v_r  [:,z_slice,:])
        vphi_max = np.max(self.v_phi[:,z_slice,:]) * vphi_lim
        if cw == True:
            vphi_max = np.min(self.v_phi[:,z_slice,:]) * vphi_lim
        rho_max  = np.percentile(self.rho[:,z_slice,:], 99.9)

        # Cartesian grid plots
        if self.info["Type"] == "cartesian":

            # v_r
            plt.close("all")
            fig, ax = plt.subplots(dpi=150)
            c       = ax.pcolormesh(self.x, self.y, np.transpose(self.v_r[:,z_slice,:]), vmin=-vr_max, vmax=vr_max, cmap='RdBu', rasterized=True)
            ax.axis('scaled')
            ax.set_title(r"$\delta v_r$")
            if not dimless:
                ax.set_xlabel(r"$x \, [\mathrm{AU}]$")
                ax.set_ylabel(r"$y \, [\mathrm{AU}]$")
                fig.colorbar(c, extend="both", label="$[\mathrm{km / s}]$")
            else:
                ax.set_xlabel(r"$x$")
                ax.set_ylabel(r"$y$")
                fig.colorbar(c, extend="both")
            if save:
                plt.savefig(f'{savedir}/vr_z{z_slice}.pdf')
            if show:
                plt.show()

            # v_phi
            plt.close("all")
            fig, ax = plt.subplots(dpi=150)
            c       = ax.pcolormesh(self.x, self.y, np.transpose(self.v_phi[:,z_slice,:]), vmin=-vphi_max, vmax=vphi_max, cmap='RdBu', rasterized=True)
            ax.axis('scaled')
            ax.set_title(r"$\delta v_{\phi}$")
            if not dimless:
                ax.set_xlabel(r"$x \, [\mathrm{AU}]$")
                ax.set_ylabel(r"$y \, [\mathrm{AU}]$")
                fig.colorbar(c, extend="both", label="$[\mathrm{km / s}]$")
            else:
                ax.set_xlabel(r"$x$")
                ax.set_ylabel(r"$y$")
                fig.colorbar(c, extend="both")
            if save:
                plt.savefig(f'{savedir}/vphi_z{z_slice}.pdf')
            if show:
                plt.show()

            # rho
            plt.close("all")
            fig, ax = plt.subplots(dpi=150)
            c       = ax.pcolormesh(self.x, self.y, np.transpose(self.rho[:,z_slice,:]), vmin=-rho_max, vmax=rho_max, cmap='RdBu', rasterized=True)
            ax.axis('scaled')
            ax.set_title(r"$\delta \rho \, / \rho$")
            if not dimless:
                ax.set_xlabel(r"$x \, [\mathrm{AU}]$")
                ax.set_ylabel(r"$y \, [\mathrm{AU}]$")
            else:
                ax.set_xlabel(r"$x$")
                ax.set_ylabel(r"$y$")
            fig.colorbar(c, extend="both")
            if save:
                plt.savefig(f'{savedir}/rho_z{z_slice}.pdf')
            if show:
                plt.show()

        # Polar grid plots
        else:

            # v_r
            plt.close("all")
            fig, ax = plt.subplots(dpi=150)
            c       = ax.pcolormesh(self.phi, self.r, np.transpose(self.v_r[:,z_slice,:]), vmin=-vr_max, vmax=vr_max, cmap='RdBu', rasterized=True)
            ax.set_title(r"$\delta v_r$")
            if not dimless:
                ax.set_xlabel(r"$\phi \, [\mathrm{rad}]$")
                ax.set_ylabel(r"$r \, \, [\mathrm{AU}]$")
                fig.colorbar(c, extend="both", label="$[\mathrm{km / s}]$")
            else:
                ax.set_xlabel(r"$\phi \, [\mathrm{rad}]$")
                ax.set_ylabel(r"$r$")
                fig.colorbar(c, extend="both")
            if save:
                plt.savefig(f'{savedir}/vr_z{z_slice}.pdf')
            if show:
                plt.show()

            # v_phi
            plt.close("all")
            fig, ax = plt.subplots(dpi=150)
            c       = ax.pcolormesh(self.phi, self.r, np.transpose(self.v_phi[:,z_slice,:]), vmin=-vphi_max, vmax=vphi_max, cmap='RdBu', rasterized=True)
            ax.set_title(r"$\delta v_\phi$")
            if not dimless:
                ax.set_xlabel(r"$\phi \, [\mathrm{rad}]$")
                ax.set_ylabel(r"$r \, \, [\mathrm{AU}]$")
                fig.colorbar(c, extend="both", label="$[\mathrm{km / s}]$")
            else:
                ax.set_xlabel(r"$\phi \, [\mathrm{rad}]$")
                ax.set_ylabel(r"$r$")
                fig.colorbar(c, extend="both")
            if save:
                plt.savefig(f'{savedir}/vphi_z{z_slice}.pdf')
            if show:
                plt.show()

            # rho
            plt.close("all")
            fig, ax = plt.subplots(dpi=150)
            c       = ax.pcolormesh(self.phi, self.r, np.transpose(self.rho[:,z_slice,:]), vmin=-rho_max, vmax=rho_max, cmap='RdBu', rasterized=True)
            ax.set_title(r"$\delta \rho \, / \rho$")
            if not dimless:
                ax.set_xlabel(r"$\phi \, [\mathrm{rad}]$")
                ax.set_ylabel(r"$r \, \, [\mathrm{AU}]$")
            else:
                ax.set_xlabel(r"$\phi \, [\mathrm{rad}]$")
                ax.set_ylabel(r"$r$")
            fig.colorbar(c, extend="both")
            if save:
                plt.savefig(f'{savedir}/rho_z{z_slice}.pdf')
            if show:
                plt.show()
        
        plt.close("all")
    
    # create a fits file from the results formatted specifically for use in MCFOST in combination with
    # the .para file written by pymcfost through wakeflow
    def _write_fits_file(self) -> None:
        """Write a .FITS file from the results compatible with being run in MCFOST
        """

        if self.info["Type"] == "cartesian":

            print("WARNING: Cannot write FITS file when using Cartesian grid.")

        else:

            # create empty array for vertical velocities
            self.v_z = np.zeros((self.p.n_phi, self.p.n_z, self.p.n_r))

            # create master velocities array
            velocities = 1e3 * np.array([self.v_r, self.v_phi, self.v_z])

            # setup HDUs for fits file
            primary_hdu  = fits.PrimaryHDU(np.abs(self.rho))
            second_hdu   = fits.ImageHDU  (np.abs(self.rho)) # * np.exp(-1 * (self.Z / self.H)**2)
            tertiary_hdu = fits.ImageHDU  (velocities)

            # set header properties for mcfost
            primary_hdu.header['hierarch read_gas_velocity'] = 2
            primary_hdu.header['hierarch gas_dust_ratio']    = 100
            primary_hdu.header['hierarch read_gas_density']  = 1
            primary_hdu.header['read_n_a']                   = 0

            # sink particles properties in header (code modifications needed for anything other than 2)
            primary_hdu.header['hierarch N_sink'] = 2

            # star properties in header
            primary_hdu.header['hierarch M_star']  = self.p.m_star       # star mass in M_sol
            primary_hdu.header['hierarch x_star']  = 0.                  # star at origin
            primary_hdu.header['hierarch y_star']  = 0.
            primary_hdu.header['hierarch z_star']  = 0.
            primary_hdu.header['hierarch vx_star'] = 0.                  # star not moving
            primary_hdu.header['hierarch vy_star'] = 0.
            primary_hdu.header['hierarch vz_star'] = 0.

            # planet properties in header
            primary_hdu.header['hierarch M_planet']  = self.p.m_planet    # planet mass in M_jup
            primary_hdu.header['hierarch x_planet']  = self.p.r_planet    # planet x position simply orbital radius [AU]
            primary_hdu.header['hierarch y_planet']  = 0.
            primary_hdu.header['hierarch z_planet']  = 0.
            primary_hdu.header['hierarch vx_planet'] = 0.                # planet velocity just keplerian rotation [m/s] (positive for anticlockwise, which is cw=-1)
            primary_hdu.header['hierarch vy_planet'] = np.sqrt(
                self.p.G_const*self.p.m_star*self.p.m_solar/(self.p.r_planet*self.p.au)
                ) / 100 * self.p.a_cw
            primary_hdu.header['hierarch vz_planet'] = 0.

            # setup fits file
            hdul = fits.HDUList([primary_hdu, second_hdu, tertiary_hdu])

            # Write a fits file for mcfost
            fitsname = "wakeflow_model.fits"
            hdul.writeto(f"{self.p.system}/{self.p.name}/{self.p.m_planet}Mj/{fitsname}", overwrite=True)
            print("Saved FITS file formatted for MCFOST.")

            # Copy mcfost parameter file here too
            sh.copy(
                f"{self.p.system}/{self.p.name}/mcfost/mcfost_{self.p.name}.para",
                f"{self.p.system}/{self.p.name}/{self.p.m_planet}Mj/mcfost.para"
            )
    
    # simply saves the grid and densities/velocities to .npy files so that they may be read later
    def _save_results(self, label : str, printed : str) -> None:
        """ Save results and grid to .npy files in results directory

        Parameters
        ----------
        label : str
            Prepended to saved file names (used in wakeflow.py to give "delta" for perturbations and "total" for perturbations 
            applied on top of an unperturbed disk).
        printed : str
            Message to be printed to the user in format f"{printed} saved to {savedir}".
        """

        savedir = f"{self.p.system}/{self.p.name}/{self.p.m_planet}Mj"

        # save grid:
        if self.p.grid_type == "cartesian":
            np.save(f"{savedir}/X.npy", self.X)
            np.save(f"{savedir}/Z.npy", self.Z_xy)
            np.save(f"{savedir}/Y.npy", self.Y)
        else:
            np.save(f"{savedir}/{label}_PHI.npy", self.PHI)
            np.save(f"{savedir}/{label}_Z.npy", self.Z)
            np.save(f"{savedir}/{label}_R.npy", self.R)

        # save results:
        np.save(f"{savedir}/{label}_v_r.npy", self.v_r)
        np.save(f"{savedir}/{label}_v_phi.npy", self.v_phi)
        np.save(f"{savedir}/{label}_rho.npy", self.rho)

        print(f"{printed} saved to {savedir}")
<<<<<<< HEAD
        
    # method to get the velocity perturbations to feed to the mcmc chain
    def _get_velocity_perturbations(self) -> float:
        
        return self.v_r, self.v_phi, self.X, self.Y
 
=======

        # method to get the velocity perturbations to feed to the mcmc chain
        def _get_velocity_perturbations(self) -> float:

            return self.v_r, self.v_phi, self.X, self.Y

>>>>>>> b9a244c4
<|MERGE_RESOLUTION|>--- conflicted
+++ resolved
@@ -134,10 +134,6 @@
             
             self.x = np.concatenate([x_grid_ext_l, self.x, x_grid_ext_r])
             self.y = np.concatenate([y_grid_ext_l, self.y, y_grid_ext_r])
-<<<<<<< HEAD
-            
-=======
->>>>>>> b9a244c4
 
         self.X, self.Z_xy, self.Y  = np.meshgrid(self.x, self.z_xy, self.y, indexing='ij')
 
@@ -342,7 +338,7 @@
         self.info["Contains"] = "Zeros"
 
     # add results from the linear regime nearby the planet onto the grid (old version)
-    def _add_linear_perturbations_old(self, LinearPerts : _LinearPerts, rho_background : "_Grid.rho") -> None:
+    def _add_linear_perturbations(self, LinearPerts : _LinearPerts, rho_background : "_Grid.rho") -> None:
         """Add results from the linear regime, stored in LinearPerts object, to the grid
 
         Parameters
@@ -382,81 +378,29 @@
         PHI_new     = np.where(PHI[:,0,:]>np.pi, PHI[:,0,:] - 2*np.pi, PHI[:,0,:])
         linear_mask = np.where(np.logical_and(np.logical_and(PHI_new>=min_phi,PHI_new<=max_phi), np.logical_and(R_new>min_r,R_new<max_r)), 1, 0)
 
-        # assemble interpolation functions over linear perts grid
-        interp_v_r   = RectBivariateSpline(lp.phi_ann, lp.r_ann, lp.pert_v_r_ann)
-        interp_v_phi = RectBivariateSpline(lp.phi_ann, lp.r_ann, lp.pert_v_phi_ann)
-        interp_rho   = RectBivariateSpline(lp.phi_ann, lp.r_ann, lp.pert_rho_ann)
-
-        # evaluate interpolations on global grid
-        global_lin_v_r   = interp_v_r.ev  (PHI_new, R_new)
-        global_lin_v_phi = interp_v_phi.ev(PHI_new, R_new)
-        global_lin_rho   = interp_rho.ev  (PHI_new, R_new)
-
-        # apply mask to only get solution in valid domain
-        global_lin_v_r   = global_lin_v_r   * linear_mask
-        global_lin_v_phi = global_lin_v_phi * linear_mask
-        global_lin_rho   = global_lin_rho   * linear_mask
-
-        # Add velocities, identical at all heights for now
-        self.v_r   += global_lin_v_r  [:, np.newaxis, :]
-        self.v_phi += global_lin_v_phi[:, np.newaxis, :]
-
-        # Add density, scaling by background density
-        self.rho += global_lin_rho[:, np.newaxis, :] * rho_background
-
-        # plot for debugging
-        #_, ax = plt.subplots(subplot_kw=dict(projection='polar'))
-        #myplot = ax.contourf(PHI[:,0,:], R[:,0,:], global_lin_v_r, levels=300, cmap='RdBu')
-        #ax.set_ylim(0, self.p.r_outer)
-        #plt.colorbar(myplot)
-        #plt.show()
-
-        # update grid info
-        self.info["Contains"] = "linear perturbations"
-
-    # add results from the linear regime nearby the planet onto the grid
-    def _add_linear_perturbations(self, LinearPerts : _LinearPerts, rho_background : "_Grid.rho") -> None:
-        """Add results from the linear regime, stored in LinearPerts object, to the grid
-
-        Parameters
-        ----------
-        LinearPerts : LinearPerts
-            LinearPerts object containing results from the linear regime.
-        rho_background : Grid.rho
-            unperturbed density from Grid object where make_keplerian_disk has been used.
-        """
+        R_new = R[:,0,:]
+
+        for i in range(PHI.shape[0]):
+            for j in range(PHI.shape[2]):
+
+                # transforming phi coordinate in place
+                if PHI[i,0,j] > np.pi:
+                    PHI_new[i,j] = PHI[i,0,j] - 2*np.pi
+                else:
+                    PHI_new[i,j] = PHI[i,0,j]
+
+                Y_new[i,j] = R[i,0,j] * np.sin(PHI[i,0,j])
+
+                # constructing mask
+                if PHI_new[i,j] > min_phi and PHI_new[i,j] < max_phi \
+                    and Y_new[i,j] > min_y and Y_new[i,j] < max_y \
+                    and R_new[i,j] > min_r and R_new[i,j] < max_r:
+                    linear_mask[i,j] = 1
+                else:
+                    linear_mask[i,j] = 0
 
         # get linear solution           
         lp = LinearPerts
-
-        # segment radial size (in units of Hill radius), note for conversions that self.p.l = 1 Hill radius in cgs. bsl/r stands for box_size_left/right
-        r_bsl = lp.x_box_l
-        r_bsr = lp.x_box_r
-        # segment azimuthal size (in units of \pi). bst/b stands for box_size_top/bottom
-        phi_bst = lp.x_box_t / 2
-        phi_bsb = lp.x_box_b / 2
-        # segment radial extrema for masking
-        min_r = self.p.r_planet - r_bsl * self.p.l
-        max_r = self.p.r_planet + r_bsr * self.p.l
-        # segment azimuthal extrema for masking
-        max_phi =  phi_bst * np.pi 
-        min_phi = -phi_bst * np.pi 
-
-        # find (phi, r) grid for either Cartesian or Cylindrical global grid
-        if self.info["Type"] == "cartesian":
-            self._get_r_phi_coords()
-            R, PHI = self.R_xy, self.PHI_xy
-        else:
-            R, PHI = self.R, self.PHI
-
-        # new PHI grid to use (-pi,pi) instead of (0,2pi), where values are swapped in place, also ditch z coordinate
-        # also construct a mask that contains 0 outside linear annulus and 1 inside
-        #PHI_new     = np.zeros((PHI.shape[0],PHI.shape[2]))
-        #linear_mask = np.zeros((PHI.shape[0],PHI.shape[2]))
-
-        R_new       = R[:,0,:]
-        PHI_new     = np.where(PHI[:,0,:]>np.pi, PHI[:,0,:] - 2*np.pi, PHI[:,0,:])
-        linear_mask = np.where(np.logical_and(np.logical_and(PHI_new>=min_phi,PHI_new<=max_phi), np.logical_and(R_new>min_r,R_new<max_r)), 1, 0)
 
         # assemble interpolation functions over linear perts grid
         interp_v_r   = RectBivariateSpline(lp.phi_ann, lp.r_ann, lp.pert_v_r_ann)
@@ -594,10 +538,6 @@
 #
 #        # merge data arrays
 #        self.rho = g.rho 
-
-    # rotate grids and fields to account for planet azimuth, then cut them to original grid
-#    def _rotate_planet(self) -> None:
-        
 
     # create plots of a constant z slice, mostly used for debugging but also shows midplane results to user
     # if they set show_midplane_plots=True
@@ -855,18 +795,9 @@
         np.save(f"{savedir}/{label}_rho.npy", self.rho)
 
         print(f"{printed} saved to {savedir}")
-<<<<<<< HEAD
-        
-    # method to get the velocity perturbations to feed to the mcmc chain
-    def _get_velocity_perturbations(self) -> float:
-        
-        return self.v_r, self.v_phi, self.X, self.Y
- 
-=======
 
         # method to get the velocity perturbations to feed to the mcmc chain
         def _get_velocity_perturbations(self) -> float:
 
             return self.v_r, self.v_phi, self.X, self.Y
 
->>>>>>> b9a244c4
